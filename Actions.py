from ppadb.client import Client as AdbClient
import io
from PIL import Image
import cv2
import numpy as np
import os
from datetime import datetime
import time
import platform
import traceback
from utils import take_screenshot, timing_decorator
from logger import Logger

from utils import take_screenshot, timing_decorator

class Actions:
    def __init__(self):
        self.logger = Logger(name="Actions")
        self.os_type = platform.system()
        self.script_dir = os.path.dirname(os.path.abspath(__file__))
        self.images_folder = os.path.join(self.script_dir, 'main_images')

        # Initialize ADB connection
        self.adb_client = AdbClient(host="127.0.0.1", port=5037)
        self.device = None
        self._connect_device()

        # BlueStacks default resolution (you may need to adjust based on your setup)
        self.device_width = 1080
        self.device_height = 1920
        
        # Define game area coordinates in device space (not screen space)
        # These need to be adjusted based on your BlueStacks resolution and Clash Royale layout
        self.TOP_LEFT_X = 0
        self.TOP_LEFT_Y = 0
<<<<<<< HEAD
=======
        
>>>>>>> 44f6d807
        self.BOTTOM_RIGHT_X = self.device_width
        self.BOTTOM_RIGHT_Y = self.device_height
        self.FIELD_AREA = (self.TOP_LEFT_X, self.TOP_LEFT_Y, self.BOTTOM_RIGHT_X, self.BOTTOM_RIGHT_Y)
    
        self.WIDTH = self.device_height
        self.HEIGHT = self.device_height
        
        # Card bar coordinates in device space
        self.CARD_BAR_X = 237
        self.CARD_BAR_Y = 1590
        self.CARD_BAR_WIDTH = 820
        self.CARD_BAR_HEIGHT = 250

    def _connect_device(self):
        """Connect to the BlueStacks ADB device"""
        try:
            devices = self.adb_client.devices()
            if not devices:
<<<<<<< HEAD
                self.logger.error("No ADB devices found. Make sure BlueStacks is running and ADB is enabled.")
                self.logger.error("Run setup_adb.py first to configure ADB connection.")
                return False
            
            # Usually BlueStacks appears as the first device, but you might need to select the right one
            self.device = devices[0]
            self.logger.success(f"Successfully connected to ADB device: {self.device.serial}")
            return True
        except Exception as e:
            self.logger.error(f"Failed to connect to ADB device: {e}")
            self.logger.error("Run setup_adb.py first to configure ADB connection.")
            return False

    @timing_decorator
    def _take_screenshot(self):
        """Take a screenshot using ADB"""
        if not self.device:
            self.logger.warning("No device connected")
            return None
        try:
            screen = take_screenshot(self.device.serial)
            
=======
                print("No ADB devices found. Make sure BlueStacks is running and ADB is enabled.")
                print("Run setup_adb.py first to configure ADB connection.")
                return False
             
            # Usually BlueStacks appears as the first device, but you might need to select the right one
            self.device = devices[0]
            print("Successfully connected to ADB device: ", self.device.serial)
            return True
        except Exception as e:
            print(f"Failed to connect to ADB device: {e}")
            print("Run setup_adb.py first to configure ADB connection.")
            return False

    @timing_decorator
    def _take_screenshot(self):
        """Take a screenshot using ADB"""
        if not self.device:
            print("No device connected")
            return None
        try:
            screen = take_screenshot(self.device.serial)
            
>>>>>>> 44f6d807
            # screen.save(os.path.join(self.script_dir, 'screenshots', 'current.png'))
            
            return screen
        except Exception as e:
<<<<<<< HEAD
            self.logger.error(f"Failed to take screenshot: {e}")
=======
            print(f"Failed to take screenshot: {e}")
>>>>>>> 44f6d807
            return None

    def _click(self, x, y):
        """Click at coordinates using ADB"""
        if not self.device:
<<<<<<< HEAD
            self.logger.warning("No device connected")
=======
            print("No device connected")
>>>>>>> 44f6d807
            return False
        
        try:
            self.device.shell(f"input touchscreen swipe {x} {y} {x} {y} 300")
            return True
        except Exception as e:
<<<<<<< HEAD
            self.logger.error(f"Failed to click at ({x}, {y}): {e}")
=======
            print(f"Failed to click at ({x}, {y}): {e}")
>>>>>>> 44f6d807
            return False

    def _swipe(self, x1, y1, x2, y2, duration=500):
        """Swipe from (x1,y1) to (x2,y2) using ADB"""
        if not self.device:
<<<<<<< HEAD
            self.logger.warning("No device connected")
=======
            print("No device connected")
>>>>>>> 44f6d807
            return False
        
        try:
            self.device.shell(f"input swipe {x1} {y1} {x2} {y2} {duration}")
            return True
        except Exception as e:
<<<<<<< HEAD
            self.logger.error(f"Failed to swipe: {e}")
=======
            print(f"Failed to swipe: {e}")
>>>>>>> 44f6d807
            return False

    def capture_area(self, save_path):
        """Capture screenshot of game area using ADB"""
        screenshot = self._take_screenshot()
        if screenshot:
<<<<<<< HEAD
            screenshot.save(save_path)
        else:
            self.logger.warning("Failed to capture screenshot")
=======
            # Crop to game area
            cropped = screenshot.crop((self.TOP_LEFT_X, self.TOP_LEFT_Y, self.BOTTOM_RIGHT_X, self.BOTTOM_RIGHT_Y))
            cropped.save(save_path)
        else:
            print("Failed to capture screenshot")
>>>>>>> 44f6d807

    def capture_card_area(self, save_path):
        """Capture screenshot of card area using ADB"""
        screenshot = self._take_screenshot()
        if screenshot:
            # Crop to card bar area
            cropped = screenshot.crop((
                self.CARD_BAR_X, 
                self.CARD_BAR_Y, 
                self.CARD_BAR_X + self.CARD_BAR_WIDTH, 
                self.CARD_BAR_Y + self.CARD_BAR_HEIGHT
            ))
            cropped.save(save_path)
        else:
<<<<<<< HEAD
            self.logger.warning("Failed to capture card area screenshot")
=======
            print("Failed to capture card area screenshot")
>>>>>>> 44f6d807

    @timing_decorator
    def capture_individual_cards(self):
        """Capture and split card bar into individual card images using ADB"""
        screenshot = self._take_screenshot()
        if not screenshot:
<<<<<<< HEAD
            self.logger.warning("Failed to capture screenshot for individual cards")
=======
            print("Failed to capture screenshot for individual cards")
>>>>>>> 44f6d807
            return []
            
        # Crop to card bar area
        card_bar = screenshot.crop((
            self.CARD_BAR_X, 
            self.CARD_BAR_Y, 
            self.CARD_BAR_X + self.CARD_BAR_WIDTH, 
            self.CARD_BAR_Y + self.CARD_BAR_HEIGHT
        ))
        
        # Calculate individual card widths
        card_width = self.CARD_BAR_WIDTH // 4
        cards = []
        
        # Split into 4 individual card images
        for i in range(4):
            left = i * card_width
            card_img = card_bar.crop((left, 0, left + card_width, self.CARD_BAR_HEIGHT))
            save_path = os.path.join(self.script_dir, 'screenshots', f"card_{i+1}.png")
            card_img.save(save_path)
            cards.append(save_path)
        
        return cards

    @timing_decorator
    def count_elixir(self):
        """Count elixir using ADB screenshot analysis"""
        screenshot = self._take_screenshot()
        if not screenshot:
<<<<<<< HEAD
            self.logger.warning("Failed to capture screenshot for elixir counting")
=======
            print("Failed to capture screenshot for elixir counting")
>>>>>>> 44f6d807
            return 0
            
        # Convert PIL image to numpy array for OpenCV processing
        screenshot_np = np.array(screenshot)
        
        # Define elixir bar region in device coordinates (you may need to adjust these)
        elixir_y = 1860  # Approximate Y coordinate of elixir bar
        elixir_start_x = 355  # Start X coordinate
        elixir_end_x = 1050    # End X coordinate  
        elixir_spacing = 65   # Spacing between elixir icons
        
        target = (225, 128, 229)  # Target purple color for elixir
        tolerance = 80
        count = 0
        
        # Check each elixir position
        for x in range(elixir_start_x, elixir_end_x, elixir_spacing):
            if x < screenshot_np.shape[1] and elixir_y < screenshot_np.shape[0]:
                # Get pixel color at elixir position (convert from RGB to BGR for OpenCV)
                b, g, r = screenshot_np[elixir_y, x][:3]  # OpenCV uses BGR format
                
                # Check if color matches elixir color within tolerance
                if (abs(r - target[0]) <= tolerance and 
                    abs(g - target[1]) <= tolerance and 
                    abs(b - target[2]) <= tolerance):
                    count += 1
                    
        return min(count, 10)  # Cap at 10 elixir

    def _find_template(self, template_path, confidence=0.8, region=None):
        """Find template image in screenshot using OpenCV template matching"""
        screenshot = self._take_screenshot()
        if not screenshot:
            return None
            
        # Convert PIL to OpenCV format
        screenshot_cv = cv2.cvtColor(np.array(screenshot), cv2.COLOR_RGB2BGR)
<<<<<<< HEAD
        
        # Crop to region if specified
        if region:
            x, y, w, h = region
            screenshot_cv = screenshot_cv[y:y+h, x:x+w]
            offset_x, offset_y = x, y
        else:
            offset_x, offset_y = 0, 0
            
        # Load template
        template = cv2.imread(template_path)
        if template is None:
            self.logger.error(f"Could not load template: {template_path}")
            return None
            
        # Perform template matching
        result = cv2.matchTemplate(screenshot_cv, template, cv2.TM_CCOEFF_NORMED)
        min_val, max_val, min_loc, max_loc = cv2.minMaxLoc(result)
        
        if max_val >= confidence:
            # Return center coordinates with offset
            template_h, template_w = template.shape[:2]
            center_x = max_loc[0] + template_w // 2 + offset_x
            center_y = max_loc[1] + template_h // 2 + offset_y
            return (center_x, center_y, max_val)
        
=======
        
        # Crop to region if specified
        if region:
            x, y, w, h = region
            screenshot_cv = screenshot_cv[y:y+h, x:x+w]
            offset_x, offset_y = x, y
        else:
            offset_x, offset_y = 0, 0
            
        # Load template
        template = cv2.imread(template_path)
        if template is None:
            print(f"Could not load template: {template_path}")
            return None
            
        # Perform template matching
        result = cv2.matchTemplate(screenshot_cv, template, cv2.TM_CCOEFF_NORMED)
        min_val, max_val, min_loc, max_loc = cv2.minMaxLoc(result)        
        if max_val >= confidence:
            # Return center coordinates with offset
            template_h, template_w = template.shape[:2]
            center_x = max_loc[0] + template_w // 2 + offset_x
            center_y = max_loc[1] + template_h // 2 + offset_y
            return (center_x, center_y, max_val)
       
>>>>>>> 44f6d807
        return None

    def card_play(self, x, y, card_index):
        """Play a card using ADB commands"""
<<<<<<< HEAD
        self.logger.info(f"Playing card {card_index} at position ({x}, {y})")
=======
        print(f"Playing card {card_index} at position ({x}, {y})")
>>>>>>> 44f6d807
        if card_index in range(4):  # Valid card indices are 0-3
            # Calculate card position in the deck
            card_width = self.CARD_BAR_WIDTH // 4
            card_center_x = self.CARD_BAR_X + (card_index * card_width) + (card_width // 2)
            card_center_y = self.CARD_BAR_Y + (self.CARD_BAR_HEIGHT // 2)
            
<<<<<<< HEAD
            self.logger.debug(f"Clicking on card {card_index} at deck position ({card_center_x}, {card_center_y})")
=======
            print(f"Clicking on card {card_index} at deck position ({card_center_x}, {card_center_y})")
>>>>>>> 44f6d807
            self._click(card_center_x, card_center_y)
            time.sleep(0.2)
            
            if y > 1440:
                y = 1440
            if x > 1070:
                x = 1070
                
<<<<<<< HEAD
            self.logger.debug(f"Placing card at battlefield position ({x}, {y})")
            self._click(x, y)
        else:
            self.logger.warning(f"Invalid card index: {card_index} (must be 0-3)")
=======
            print(f"Placing card at battlefield position ({x}, {y})")
            self._click(x, y)
        else:
            print(f"Invalid card index: {card_index} (must be 0-3)")
>>>>>>> 44f6d807

    def click_battle_start(self):
        """Find and click the battle start button using ADB and template matching"""
        button_image = os.path.join(self.images_folder, "battlestartbutton.png")
        confidences = [0.8, 0.7, 0.6, 0.5]  # Try multiple confidence levels

        # Define the region for the battle button in device coordinates
        battle_button_region = (300, 1350, 480, 300)  # Adjust based on your device resolution

        while True:
            for confidence in confidences:
<<<<<<< HEAD
                self.logger.debug(f"Looking for battle start button (confidence: {confidence})")
                result = self._find_template(button_image, confidence, battle_button_region)
                if result:
                    x, y, match_confidence = result
                    self.logger.info(f"Found battle button at ({x}, {y}) with confidence {match_confidence}")
=======
                print(f"Looking for battle start button (confidence: {confidence})")
                result = self._find_template(button_image, confidence, battle_button_region)
                if result:
                    x, y, match_confidence = result
                    print(f"Found battle button at ({x}, {y}) with confidence {match_confidence}")
>>>>>>> 44f6d807
                    self._click(x, y)
                    time.sleep(2)
                    return

            # If button not found, click to clear screens
            self.click_ok_button()  # Click OK button if any popups appear
<<<<<<< HEAD
=======

            print("Button not found, clicking to clear screens...")
            self._click(640, 200)  # Center-ish click in device coordinates
            time.sleep(1)
>>>>>>> 44f6d807

    @timing_decorator
    def detect_game_end(self):
        """Detect game end using ADB and template matching"""
        try:
            winner_img = os.path.join(self.images_folder, "Winner.png")
            confidences = [0.8, 0.7, 0.6]

            # Define winner detection region in device coordinates
            winner_region = (0, 0, self.WIDTH, self.HEIGHT)  # Adjust based on your device resolution

            for confidence in confidences:
<<<<<<< HEAD
                # self.logger.debug(f"\nTrying detection with confidence: {confidence}")
=======
                # print(f"\nTrying detection with confidence: {confidence}")
>>>>>>> 44f6d807
                
                result = self._find_template(winner_img, confidence, winner_region)
                if result:
                    x, y, match_confidence = result
<<<<<<< HEAD
                    self.logger.info(f"Found 'Winner' at ({x}, {y}) with confidence {match_confidence}")
                    
                    # Determine if victory or defeat based on position
                    result_type = "victory" if y > 300 else "defeat"  # Adjust threshold based on device
                    self.logger.info(f"Game result: {result_type}")
=======
                    print(f"Found 'Winner' at ({x}, {y}) with confidence {match_confidence}")
                    
                    # Determine if victory or defeat based on position
                    result_type = "victory" if y > 300 else "defeat"  # Adjust threshold based on device
                    print(f"Game result: {result_type}")
>>>>>>> 44f6d807
                    time.sleep(5)
                    
                    self.click_ok_button()

                    return result_type
        except Exception as e:
            self.logger.error(f"Error in game end detection: {str(e)}")
        return None

    def click_ok_button(self):
        """Click the OK button to close popups"""
        ok_button_image = os.path.join(self.images_folder, "okbutton.png")
        confidences = [0.8, 0.6, 0.4]

        # Define the region for the OK button in device coordinates
<<<<<<< HEAD
        ok_button_region = (0, 0, self.WIDTH, self.HEIGHT)
        for confidence in confidences:
            self.logger.debug(f"Looking for OK button (confidence: {confidence})")
            result = self._find_template(ok_button_image, confidence, ok_button_region)
            if result:
                x, y, match_confidence = result
                self.logger.info(f"Found OK button at ({x}, {y}) with confidence {match_confidence}")
=======
        ok_button_region = (0, self.HEIGHT / 2, self.WIDTH, self.HEIGHT)
        for confidence in confidences:
            print(f"Looking for OK button (confidence: {confidence})")
            result = self._find_template(ok_button_image, confidence, ok_button_region)
            if result:
                x, y, match_confidence = result
                print(f"Found OK button at ({x}, {y}) with confidence {match_confidence}")
>>>>>>> 44f6d807
                self._click(x, y)
                time.sleep(2)
                return
    
    @timing_decorator
    def detect_match_over(self):
        """Detect match over using ADB and template matching"""
        matchover_img = os.path.join(self.images_folder, "matchover.png")
        confidences = [0.8, 0.6, 0.4]
        
        # Define the region where the matchover image appears in device coordinates
        region = (100, 570, 900, 200)  # Adjust based on your device resolution
        
        for confidence in confidences:
            result = self._find_template(matchover_img, confidence, region)
            if result:
<<<<<<< HEAD
                self.logger.info("Match over detected!")
=======
                print("Match over detected!")
>>>>>>> 44f6d807
                return True
                
        return False<|MERGE_RESOLUTION|>--- conflicted
+++ resolved
@@ -33,10 +33,6 @@
         # These need to be adjusted based on your BlueStacks resolution and Clash Royale layout
         self.TOP_LEFT_X = 0
         self.TOP_LEFT_Y = 0
-<<<<<<< HEAD
-=======
-        
->>>>>>> 44f6d807
         self.BOTTOM_RIGHT_X = self.device_width
         self.BOTTOM_RIGHT_Y = self.device_height
         self.FIELD_AREA = (self.TOP_LEFT_X, self.TOP_LEFT_Y, self.BOTTOM_RIGHT_X, self.BOTTOM_RIGHT_Y)
@@ -55,7 +51,6 @@
         try:
             devices = self.adb_client.devices()
             if not devices:
-<<<<<<< HEAD
                 self.logger.error("No ADB devices found. Make sure BlueStacks is running and ADB is enabled.")
                 self.logger.error("Run setup_adb.py first to configure ADB connection.")
                 return False
@@ -78,98 +73,46 @@
         try:
             screen = take_screenshot(self.device.serial)
             
-=======
-                print("No ADB devices found. Make sure BlueStacks is running and ADB is enabled.")
-                print("Run setup_adb.py first to configure ADB connection.")
-                return False
-             
-            # Usually BlueStacks appears as the first device, but you might need to select the right one
-            self.device = devices[0]
-            print("Successfully connected to ADB device: ", self.device.serial)
-            return True
-        except Exception as e:
-            print(f"Failed to connect to ADB device: {e}")
-            print("Run setup_adb.py first to configure ADB connection.")
-            return False
-
-    @timing_decorator
-    def _take_screenshot(self):
-        """Take a screenshot using ADB"""
-        if not self.device:
-            print("No device connected")
-            return None
-        try:
-            screen = take_screenshot(self.device.serial)
-            
->>>>>>> 44f6d807
             # screen.save(os.path.join(self.script_dir, 'screenshots', 'current.png'))
             
             return screen
         except Exception as e:
-<<<<<<< HEAD
             self.logger.error(f"Failed to take screenshot: {e}")
-=======
-            print(f"Failed to take screenshot: {e}")
->>>>>>> 44f6d807
             return None
 
     def _click(self, x, y):
         """Click at coordinates using ADB"""
         if not self.device:
-<<<<<<< HEAD
             self.logger.warning("No device connected")
-=======
-            print("No device connected")
->>>>>>> 44f6d807
             return False
         
         try:
             self.device.shell(f"input touchscreen swipe {x} {y} {x} {y} 300")
             return True
         except Exception as e:
-<<<<<<< HEAD
             self.logger.error(f"Failed to click at ({x}, {y}): {e}")
-=======
-            print(f"Failed to click at ({x}, {y}): {e}")
->>>>>>> 44f6d807
             return False
 
     def _swipe(self, x1, y1, x2, y2, duration=500):
         """Swipe from (x1,y1) to (x2,y2) using ADB"""
         if not self.device:
-<<<<<<< HEAD
             self.logger.warning("No device connected")
-=======
-            print("No device connected")
->>>>>>> 44f6d807
             return False
         
         try:
             self.device.shell(f"input swipe {x1} {y1} {x2} {y2} {duration}")
             return True
         except Exception as e:
-<<<<<<< HEAD
             self.logger.error(f"Failed to swipe: {e}")
-=======
-            print(f"Failed to swipe: {e}")
->>>>>>> 44f6d807
             return False
 
     def capture_area(self, save_path):
         """Capture screenshot of game area using ADB"""
         screenshot = self._take_screenshot()
         if screenshot:
-<<<<<<< HEAD
             screenshot.save(save_path)
         else:
             self.logger.warning("Failed to capture screenshot")
-=======
-            # Crop to game area
-            cropped = screenshot.crop((self.TOP_LEFT_X, self.TOP_LEFT_Y, self.BOTTOM_RIGHT_X, self.BOTTOM_RIGHT_Y))
-            cropped.save(save_path)
-        else:
-            print("Failed to capture screenshot")
->>>>>>> 44f6d807
 
     def capture_card_area(self, save_path):
         """Capture screenshot of card area using ADB"""
@@ -184,22 +127,14 @@
             ))
             cropped.save(save_path)
         else:
-<<<<<<< HEAD
             self.logger.warning("Failed to capture card area screenshot")
-=======
-            print("Failed to capture card area screenshot")
->>>>>>> 44f6d807
 
     @timing_decorator
     def capture_individual_cards(self):
         """Capture and split card bar into individual card images using ADB"""
         screenshot = self._take_screenshot()
         if not screenshot:
-<<<<<<< HEAD
             self.logger.warning("Failed to capture screenshot for individual cards")
-=======
-            print("Failed to capture screenshot for individual cards")
->>>>>>> 44f6d807
             return []
             
         # Crop to card bar area
@@ -229,11 +164,7 @@
         """Count elixir using ADB screenshot analysis"""
         screenshot = self._take_screenshot()
         if not screenshot:
-<<<<<<< HEAD
             self.logger.warning("Failed to capture screenshot for elixir counting")
-=======
-            print("Failed to capture screenshot for elixir counting")
->>>>>>> 44f6d807
             return 0
             
         # Convert PIL image to numpy array for OpenCV processing
@@ -271,7 +202,6 @@
             
         # Convert PIL to OpenCV format
         screenshot_cv = cv2.cvtColor(np.array(screenshot), cv2.COLOR_RGB2BGR)
-<<<<<<< HEAD
         
         # Crop to region if specified
         if region:
@@ -298,53 +228,18 @@
             center_y = max_loc[1] + template_h // 2 + offset_y
             return (center_x, center_y, max_val)
         
-=======
-        
-        # Crop to region if specified
-        if region:
-            x, y, w, h = region
-            screenshot_cv = screenshot_cv[y:y+h, x:x+w]
-            offset_x, offset_y = x, y
-        else:
-            offset_x, offset_y = 0, 0
-            
-        # Load template
-        template = cv2.imread(template_path)
-        if template is None:
-            print(f"Could not load template: {template_path}")
-            return None
-            
-        # Perform template matching
-        result = cv2.matchTemplate(screenshot_cv, template, cv2.TM_CCOEFF_NORMED)
-        min_val, max_val, min_loc, max_loc = cv2.minMaxLoc(result)        
-        if max_val >= confidence:
-            # Return center coordinates with offset
-            template_h, template_w = template.shape[:2]
-            center_x = max_loc[0] + template_w // 2 + offset_x
-            center_y = max_loc[1] + template_h // 2 + offset_y
-            return (center_x, center_y, max_val)
-       
->>>>>>> 44f6d807
         return None
 
     def card_play(self, x, y, card_index):
         """Play a card using ADB commands"""
-<<<<<<< HEAD
         self.logger.info(f"Playing card {card_index} at position ({x}, {y})")
-=======
-        print(f"Playing card {card_index} at position ({x}, {y})")
->>>>>>> 44f6d807
         if card_index in range(4):  # Valid card indices are 0-3
             # Calculate card position in the deck
             card_width = self.CARD_BAR_WIDTH // 4
             card_center_x = self.CARD_BAR_X + (card_index * card_width) + (card_width // 2)
             card_center_y = self.CARD_BAR_Y + (self.CARD_BAR_HEIGHT // 2)
             
-<<<<<<< HEAD
             self.logger.debug(f"Clicking on card {card_index} at deck position ({card_center_x}, {card_center_y})")
-=======
-            print(f"Clicking on card {card_index} at deck position ({card_center_x}, {card_center_y})")
->>>>>>> 44f6d807
             self._click(card_center_x, card_center_y)
             time.sleep(0.2)
             
@@ -353,17 +248,10 @@
             if x > 1070:
                 x = 1070
                 
-<<<<<<< HEAD
             self.logger.debug(f"Placing card at battlefield position ({x}, {y})")
             self._click(x, y)
         else:
             self.logger.warning(f"Invalid card index: {card_index} (must be 0-3)")
-=======
-            print(f"Placing card at battlefield position ({x}, {y})")
-            self._click(x, y)
-        else:
-            print(f"Invalid card index: {card_index} (must be 0-3)")
->>>>>>> 44f6d807
 
     def click_battle_start(self):
         """Find and click the battle start button using ADB and template matching"""
@@ -375,32 +263,17 @@
 
         while True:
             for confidence in confidences:
-<<<<<<< HEAD
                 self.logger.debug(f"Looking for battle start button (confidence: {confidence})")
                 result = self._find_template(button_image, confidence, battle_button_region)
                 if result:
                     x, y, match_confidence = result
                     self.logger.info(f"Found battle button at ({x}, {y}) with confidence {match_confidence}")
-=======
-                print(f"Looking for battle start button (confidence: {confidence})")
-                result = self._find_template(button_image, confidence, battle_button_region)
-                if result:
-                    x, y, match_confidence = result
-                    print(f"Found battle button at ({x}, {y}) with confidence {match_confidence}")
->>>>>>> 44f6d807
                     self._click(x, y)
                     time.sleep(2)
                     return
 
             # If button not found, click to clear screens
             self.click_ok_button()  # Click OK button if any popups appear
-<<<<<<< HEAD
-=======
-
-            print("Button not found, clicking to clear screens...")
-            self._click(640, 200)  # Center-ish click in device coordinates
-            time.sleep(1)
->>>>>>> 44f6d807
 
     @timing_decorator
     def detect_game_end(self):
@@ -413,28 +286,16 @@
             winner_region = (0, 0, self.WIDTH, self.HEIGHT)  # Adjust based on your device resolution
 
             for confidence in confidences:
-<<<<<<< HEAD
                 # self.logger.debug(f"\nTrying detection with confidence: {confidence}")
-=======
-                # print(f"\nTrying detection with confidence: {confidence}")
->>>>>>> 44f6d807
                 
                 result = self._find_template(winner_img, confidence, winner_region)
                 if result:
                     x, y, match_confidence = result
-<<<<<<< HEAD
                     self.logger.info(f"Found 'Winner' at ({x}, {y}) with confidence {match_confidence}")
                     
                     # Determine if victory or defeat based on position
                     result_type = "victory" if y > 300 else "defeat"  # Adjust threshold based on device
                     self.logger.info(f"Game result: {result_type}")
-=======
-                    print(f"Found 'Winner' at ({x}, {y}) with confidence {match_confidence}")
-                    
-                    # Determine if victory or defeat based on position
-                    result_type = "victory" if y > 300 else "defeat"  # Adjust threshold based on device
-                    print(f"Game result: {result_type}")
->>>>>>> 44f6d807
                     time.sleep(5)
                     
                     self.click_ok_button()
@@ -450,7 +311,6 @@
         confidences = [0.8, 0.6, 0.4]
 
         # Define the region for the OK button in device coordinates
-<<<<<<< HEAD
         ok_button_region = (0, 0, self.WIDTH, self.HEIGHT)
         for confidence in confidences:
             self.logger.debug(f"Looking for OK button (confidence: {confidence})")
@@ -458,15 +318,6 @@
             if result:
                 x, y, match_confidence = result
                 self.logger.info(f"Found OK button at ({x}, {y}) with confidence {match_confidence}")
-=======
-        ok_button_region = (0, self.HEIGHT / 2, self.WIDTH, self.HEIGHT)
-        for confidence in confidences:
-            print(f"Looking for OK button (confidence: {confidence})")
-            result = self._find_template(ok_button_image, confidence, ok_button_region)
-            if result:
-                x, y, match_confidence = result
-                print(f"Found OK button at ({x}, {y}) with confidence {match_confidence}")
->>>>>>> 44f6d807
                 self._click(x, y)
                 time.sleep(2)
                 return
@@ -483,11 +334,7 @@
         for confidence in confidences:
             result = self._find_template(matchover_img, confidence, region)
             if result:
-<<<<<<< HEAD
                 self.logger.info("Match over detected!")
-=======
-                print("Match over detected!")
->>>>>>> 44f6d807
                 return True
                 
         return False